--- conflicted
+++ resolved
@@ -447,25 +447,17 @@
         return None, "Message data is not a JSON object"
     elif "name" not in message_data:
         return None, "No 'name' parameter given"
-<<<<<<< HEAD
-    elif "window" in message_data and "begin" in message_data["window"] and not isinstance(
-        message_data["window"]["begin"], int):
-        return None, "Invalid 'window'.'begin' parameter given"
-    elif "window" in message_data and "size" in message_data["window"] and not isinstance(message_data["window"]["size"],
-                                                                                        int):
-=======
-    if (
+    elif (
         "window" in message_data
         and "begin" in message_data["window"]
         and not isinstance(message_data["window"]["begin"], int)
     ):
         return None, "Invalid 'window'.'begin' parameter given"
-    if (
+    elif (
         "window" in message_data
         and "size" in message_data["window"]
         and not isinstance(message_data["window"]["size"], int)
     ):
->>>>>>> 6f9412a3
         return None, "Invalid 'window'.'size' parameter given"
     else:
         return MessageQueryInformation.from_dict(message_data), None
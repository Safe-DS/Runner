--- conflicted
+++ resolved
@@ -58,15 +58,11 @@
             daemon=True,
         )
 
-<<<<<<< HEAD
     @cached_property
     def _memoization_map(self) -> dict[typing.Tuple[str, list[Any], list[Any]], Any]:
         return self._multiprocessing_manager.dict()
 
-    def _startup(self) -> None:
-=======
     def startup(self) -> None:
->>>>>>> cae05c55
         """
         Prepare the runner for running Safe-DS pipelines.
 

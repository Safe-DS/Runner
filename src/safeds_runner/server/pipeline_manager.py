--- conflicted
+++ resolved
@@ -15,15 +15,12 @@
 from safeds_runner.server.messages import (
     create_placeholder_description,
     create_runtime_error_description,
-<<<<<<< HEAD
-    create_runtime_progress_done, message_type_runtime_progress, message_type_placeholder_type,
-    message_type_runtime_error, MessageDataProgram, Message,
-=======
     create_runtime_progress_done,
     message_type_placeholder_type,
     message_type_runtime_error,
     message_type_runtime_progress,
->>>>>>> a79d68ed
+    Message,
+    MessageDataProgram,
 )
 from safeds_runner.server.module_manager import InMemoryFinder
 

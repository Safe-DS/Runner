[tool.poetry]
name = "safe-ds-runner"
version = "0.14.1"
description = "Execute Safe-DS programs that were compiled to Python."
authors = ["Lars Reimann <mail@larsreimann.com>"]
license = "MIT"
readme = "docs/README.md"
repository = "https://github.com/Safe-DS/Runner"
documentation = "https://safe-ds-runner.readthedocs.io"
keywords = ["data-science", "machine-learning", "usability", "learnability"]
packages = [
    { include = "safeds_runner", from = "src" },
]

[tool.poetry.scripts]
safe-ds-runner = "safeds_runner.main:main"

[tool.poetry.dependencies]
python = "^3.11,<3.13"
psutil = "^5.9.8"
pydantic = "^2.7.0"
python-socketio = "^5.11.2"
safe-ds = ">=0.22.1,<0.23"
uvicorn = "^0.29.0"

[tool.poetry.group.dev.dependencies]
pytest = "^8.2.0"
pytest-asyncio = "^0.23.6"
pytest-cov = "^5.0.0"
pytest-timeout = "^2.3.1"
<<<<<<< HEAD
python-socketio = {extras = ["asyncio-client"], version = "^5.11.2"}
=======
pytest-asyncio = "^0.23.6"
simple-websocket = "^1.0.0"
torch = [
    # Install the CUDA version on Windows. Projects that depend on us always get their dependencies from PyPI, so
    # there's no point moving this to the main dependencies section.
    { version = "^2.3.0", markers="sys_platform == 'win32'", source = "torch_cuda" },
    { version = "^2.3.0", markers="sys_platform != 'win32'", source = "pypi" },
]
torchvision = [
    # Install the CUDA version on Windows. Projects that depend on us always get their dependencies from PyPI, so
    # there's no point moving this to the main dependencies section.
    { version = "^0.18.0", markers="sys_platform == 'win32'", source = "torch_cuda" },
    { version = "^0.18.0", markers="sys_platform != 'win32'", source = "pypi" },
]
>>>>>>> b55f44ee

[tool.poetry.group.docs.dependencies]
mkdocs = "^1.4.3"
mkdocs-glightbox = "^0.3.4"
mkdocs-material = "^9.1.17"

[[tool.poetry.source]]
name = "torch_cuda"
url = "https://download.pytorch.org/whl/cu121"
priority = "explicit"

[build-system]
requires = ["poetry-core>=1.0.0"]
build-backend = "poetry.core.masonry.api"

[tool.black]
line-length = 120

[tool.pytest.ini_options]
asyncio_mode = "auto"<|MERGE_RESOLUTION|>--- conflicted
+++ resolved
@@ -17,20 +17,16 @@
 
 [tool.poetry.dependencies]
 python = "^3.11,<3.13"
+safe-ds = ">=0.22.1,<0.23"
+hypercorn = "^0.16.0"
 psutil = "^5.9.8"
 pydantic = "^2.7.0"
-python-socketio = "^5.11.2"
-safe-ds = ">=0.22.1,<0.23"
-uvicorn = "^0.29.0"
+quart = "^0.19.4"
 
-[tool.poetry.group.dev.dependencies]
+[tool.poetry.dev-dependencies]
 pytest = "^8.2.0"
-pytest-asyncio = "^0.23.6"
 pytest-cov = "^5.0.0"
 pytest-timeout = "^2.3.1"
-<<<<<<< HEAD
-python-socketio = {extras = ["asyncio-client"], version = "^5.11.2"}
-=======
 pytest-asyncio = "^0.23.6"
 simple-websocket = "^1.0.0"
 torch = [
@@ -45,7 +41,6 @@
     { version = "^0.18.0", markers="sys_platform == 'win32'", source = "torch_cuda" },
     { version = "^0.18.0", markers="sys_platform != 'win32'", source = "pypi" },
 ]
->>>>>>> b55f44ee
 
 [tool.poetry.group.docs.dependencies]
 mkdocs = "^1.4.3"
@@ -62,7 +57,4 @@
 build-backend = "poetry.core.masonry.api"
 
 [tool.black]
-line-length = 120
-
-[tool.pytest.ini_options]
-asyncio_mode = "auto"+line-length = 120
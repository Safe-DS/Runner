[tool.poetry]
name = "safe-ds-runner"
version = "0.14.1"
description = "Execute Safe-DS programs that were compiled to Python."
authors = ["Lars Reimann <mail@larsreimann.com>"]
license = "MIT"
readme = "docs/README.md"
repository = "https://github.com/Safe-DS/Runner"
documentation = "https://safe-ds-runner.readthedocs.io"
keywords = ["data-science", "machine-learning", "usability", "learnability"]
packages = [
    { include = "safeds_runner", from = "src" },
]

[tool.poetry.scripts]
safe-ds-runner = "safeds_runner.main:main"

[tool.poetry.dependencies]
python = "^3.11,<3.13"
<<<<<<< HEAD
=======
safe-ds = ">=0.22.1,<0.23"
hypercorn = "^0.16.0"
>>>>>>> 82a2c46d
psutil = "^5.9.8"
pydantic = "^2.7.0"
python-socketio = "^5.11.2"
safe-ds = ">=0.20,<0.22"
uvicorn = "^0.29.0"

<<<<<<< HEAD
[tool.poetry.group.dev.dependencies]
pytest = "^8.1.1"
pytest-asyncio = "^0.23.6"
=======
[tool.poetry.dev-dependencies]
pytest = "^8.2.0"
>>>>>>> 82a2c46d
pytest-cov = "^5.0.0"
pytest-timeout = "^2.3.1"
python-socketio = {extras = ["asyncio-client"], version = "^5.11.2"}

[tool.poetry.group.docs.dependencies]
mkdocs = "^1.4.3"
mkdocs-glightbox = "^0.3.4"
mkdocs-material = "^9.1.17"

[build-system]
requires = ["poetry-core>=1.0.0"]
build-backend = "poetry.core.masonry.api"

[tool.black]
line-length = 120

[tool.pytest.ini_options]
asyncio_mode = "auto"<|MERGE_RESOLUTION|>--- conflicted
+++ resolved
@@ -17,25 +17,15 @@
 
 [tool.poetry.dependencies]
 python = "^3.11,<3.13"
-<<<<<<< HEAD
-=======
-safe-ds = ">=0.22.1,<0.23"
-hypercorn = "^0.16.0"
->>>>>>> 82a2c46d
 psutil = "^5.9.8"
 pydantic = "^2.7.0"
 python-socketio = "^5.11.2"
-safe-ds = ">=0.20,<0.22"
+safe-ds = ">=0.22.1,<0.23"
 uvicorn = "^0.29.0"
 
-<<<<<<< HEAD
 [tool.poetry.group.dev.dependencies]
-pytest = "^8.1.1"
+pytest = "^8.2.0"
 pytest-asyncio = "^0.23.6"
-=======
-[tool.poetry.dev-dependencies]
-pytest = "^8.2.0"
->>>>>>> 82a2c46d
 pytest-cov = "^5.0.0"
 pytest-timeout = "^2.3.1"
 python-socketio = {extras = ["asyncio-client"], version = "^5.11.2"}

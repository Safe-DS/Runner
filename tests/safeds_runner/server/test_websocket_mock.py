--- conflicted
+++ resolved
@@ -5,18 +5,16 @@
 
 import pytest
 from safeds_runner.server.main import ws_main
-<<<<<<< HEAD
-from safeds_runner.server.messages import message_type_placeholder_value, message_type_runtime_progress, \
-    message_type_placeholder_type, message_type_runtime_error, Message, create_placeholder_value, \
-    create_runtime_progress_done, create_placeholder_description
-=======
 from safeds_runner.server.messages import (
+    create_placeholder_description,
+    create_placeholder_value,
+    create_runtime_progress_done,
     message_type_placeholder_type,
     message_type_placeholder_value,
     message_type_runtime_error,
     message_type_runtime_progress,
-)
->>>>>>> a79d68ed
+    Message,
+)
 from safeds_runner.server.pipeline_manager import setup_pipeline_execution
 
 

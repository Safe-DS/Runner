import json
import os
import sys
import threading
import typing

import pytest
<<<<<<< HEAD

=======
>>>>>>> 87927dc8
import safeds_runner.server.main
from safeds_runner.server.main import ws_main
from safeds_runner.server.messages import (
    Message,
    create_placeholder_description,
    create_placeholder_value,
    create_runtime_progress_done,
    message_type_placeholder_type,
    message_type_placeholder_value,
    message_type_runtime_error,
    message_type_runtime_progress,
)
from safeds_runner.server.pipeline_manager import PipelineManager


@pytest.fixture(scope="session", autouse=True)
def _prepare_tests() -> None:
    safeds_runner.server.main.app_pipeline_manager = PipelineManager()


class MockWebsocketConnection:
    def __init__(self, messages: list[str]):
        self.messages = messages
        self.received: list[str] = []
        self.close_reason: int | None = None
        self.close_message: str | None = None
        self.condition_variable = threading.Condition()

    def send(self, msg: str) -> None:
        self.received.append(msg)
        with self.condition_variable:
            self.condition_variable.notify_all()

    def receive(self) -> str | None:
        if len(self.messages) == 0:
            return None
        return self.messages.pop(0)

    def close(self, reason: int | None = None, message: str | None = None) -> None:
        self.close_reason = reason
        self.close_message = message

    def wait_for_messages(self, wait_for_messages: int = 1) -> None:
        while True:
            with self.condition_variable:
                if len(self.received) >= wait_for_messages:
                    return
                self.condition_variable.wait()


@pytest.mark.parametrize(
    argnames="websocket_message,exception_message",
    argvalues=[
        ("<invalid message>", "Invalid Message: not JSON"),
        (json.dumps({"id": "a", "data": "b"}), "Invalid Message: no type"),
        (json.dumps({"type": "a", "data": "b"}), "Invalid Message: no id"),
        (json.dumps({"type": "b", "id": "123"}), "Invalid Message: no data"),
        (json.dumps({"type": {"program": "2"}, "id": "123", "data": "a"}), "Invalid Message: invalid type"),
        (json.dumps({"type": "c", "id": {"": "1233"}, "data": "a"}), "Invalid Message: invalid id"),
        (json.dumps({"type": "program", "id": "1234", "data": "a"}), "Message data is not a JSON object"),
        (json.dumps({"type": "placeholder_query", "id": "123", "data": {"a": "v"}}), "Message data is not a string"),
        (
                json.dumps({
                    "type": "program",
                    "id": "1234",
                    "data": {"main": {"modulepath": "1", "module": "2", "pipeline": "3"}},
                }),
                "No 'code' parameter given",
        ),
        (
                json.dumps({"type": "program", "id": "1234", "data": {"code": {"": {"entry": ""}}}}),
                "No 'main' parameter given",
        ),
        (
                json.dumps({
                    "type": "program",
                    "id": "1234",
                    "data": {"code": {"": {"entry": ""}}, "main": {"modulepath": "1", "module": "2"}},
                }),
                "Invalid 'main' parameter given",
        ),
        (
                json.dumps({
                    "type": "program",
                    "id": "1234",
                    "data": {"code": {"": {"entry": ""}}, "main": {"modulepath": "1", "pipeline": "3"}},
                }),
                "Invalid 'main' parameter given",
        ),
        (
                json.dumps({
                    "type": "program",
                    "id": "1234",
                    "data": {"code": {"": {"entry": ""}}, "main": {"module": "2", "pipeline": "3"}},
                }),
                "Invalid 'main' parameter given",
        ),
        (
                json.dumps({
                    "type": "program",
                    "id": "1234",
                    "data": {
                        "code": {"": {"entry": ""}},
                        "main": {"modulepath": "1", "module": "2", "pipeline": "3", "other": "4"},
                    },
                }),
                "Invalid 'main' parameter given",
        ),
        (
                json.dumps({
                    "type": "program",
                    "id": "1234",
                    "data": {
                        "code": {"": {"entry": ""}},
                        "main": {"modulepath": "1", "module": "2", "pipeline": "3", "other": {"4": "a"}},
                    },
                }),
                "Invalid 'main' parameter given",
        ),
        (
                json.dumps({
                    "type": "program",
                    "id": "1234",
                    "data": {"code": "a", "main": {"modulepath": "1", "module": "2", "pipeline": "3"}},
                }),
                "Invalid 'code' parameter given",
        ),
        (
                json.dumps({
                    "type": "program",
                    "id": "1234",
                    "data": {"code": {"": "a"}, "main": {"modulepath": "1", "module": "2", "pipeline": "3"}},
                }),
                "Invalid 'code' parameter given",
        ),
        (
                json.dumps({
                    "type": "program",
                    "id": "1234",
                    "data": {"code": {"": {"a": {"b": "c"}}},
                             "main": {"modulepath": "1", "module": "2", "pipeline": "3"}},
                }),
                "Invalid 'code' parameter given",
        ),
    ],
    ids=[
        "no_json",
        "any_no_type",
        "any_no_id",
        "any_no_data",
        "any_invalid_type",
        "any_invalid_id",
        "program_invalid_data",
        "placeholder_query_invalid_data",
        "program_no_code",
        "program_no_main",
        "program_invalid_main1",
        "program_invalid_main2",
        "program_invalid_main3",
        "program_invalid_main4",
        "program_invalid_main5",
        "program_invalid_code1",
        "program_invalid_code2",
        "program_invalid_code3",
    ],
)
def test_should_fail_message_validation(websocket_message: str, exception_message: str) -> None:
    mock_connection = MockWebsocketConnection([websocket_message])
<<<<<<< HEAD
    ws_main(mock_connection, safeds_runner.server.main.app_pipeline_manager)
=======
    ws_main(mock_connection, typing.cast(PipelineManager, safeds_runner.server.main.app_pipeline_manager))
>>>>>>> 87927dc8
    assert str(mock_connection.close_message) == exception_message


@pytest.mark.skipif(
    sys.platform.startswith("win") and os.getenv("COVERAGE_RCFILE") is not None,
    reason=(
            "skipping multiprocessing tests on windows if coverage is enabled, as pytest "
            "causes Manager to hang, when using multiprocessing coverage"
    ),
)
@pytest.mark.parametrize(
    argnames="messages,expected_response_runtime_error",
    argvalues=[
        (
                [
                    json.dumps({
                        "type": "program",
                        "id": "abcdefgh",
                        "data": {
                            "code": {
                                "": {
                                    "gen_test_a": "def pipe():\n\traise Exception('Test Exception')\n",
                                    "gen_test_a_pipe": (
                                            "from gen_test_a import pipe\n\nif __name__ == '__main__':\n\tpipe()"
                                    ),
                                },
                            },
                            "main": {"modulepath": "", "module": "test_a", "pipeline": "pipe"},
                        },
                    }),
                ],
                Message(message_type_runtime_error, "abcdefgh", {"message": "Test Exception"}),
        ),
    ],
    ids=["raise_exception"],
)
def test_should_execute_pipeline_return_exception(
        messages: list[str],
        expected_response_runtime_error: Message,
) -> None:
    mock_connection = MockWebsocketConnection(messages)
<<<<<<< HEAD
    ws_main(mock_connection, safeds_runner.server.main.app_pipeline_manager)
=======
    ws_main(mock_connection, typing.cast(PipelineManager, safeds_runner.server.main.app_pipeline_manager))
>>>>>>> 87927dc8
    mock_connection.wait_for_messages(1)
    exception_message = Message.from_dict(json.loads(mock_connection.received.pop(0)))

    assert exception_message.type == expected_response_runtime_error.type
    assert exception_message.id == expected_response_runtime_error.id
    assert isinstance(exception_message.data, dict)
    assert exception_message.data["message"] == expected_response_runtime_error.data["message"]
    assert isinstance(exception_message.data["backtrace"], list)
    assert len(exception_message.data["backtrace"]) > 0
    for frame in exception_message.data["backtrace"]:
        assert "file" in frame
        assert isinstance(frame["file"], str)
        assert "line" in frame
        assert isinstance(frame["line"], int)


@pytest.mark.skipif(
    sys.platform.startswith("win") and os.getenv("COVERAGE_RCFILE") is not None,
    reason=(
            "skipping multiprocessing tests on windows if coverage is enabled, as pytest "
            "causes Manager to hang, when using multiprocessing coverage"
    ),
)
@pytest.mark.parametrize(
    argnames="initial_messages,initial_execution_message_wait,appended_messages,expected_responses",
    argvalues=[
        (
                [
                    json.dumps({
                        "type": "program",
                        "id": "abcdefg",
                        "data": {
                            "code": {
                                "": {
                                    "gen_test_a": (
                                            "import safeds_runner.server.pipeline_manager\n\ndef pipe():\n\tvalue1 ="
                                            " 1\n\tsafeds_runner.server.pipeline_manager.runner_save_placeholder('value1',"
                                            " value1)\n"
                                    ),
                                    "gen_test_a_pipe": (
                                            "from gen_test_a import pipe\n\nif __name__ == '__main__':\n\tpipe()"
                                    ),
                                },
                            },
                            "main": {"modulepath": "", "module": "test_a", "pipeline": "pipe"},
                        },
                    }),
                ],
                2,
                [
                    # Query Placeholder
                    json.dumps({"type": "placeholder_query", "id": "abcdefg", "data": "value1"}),
                    # Query invalid placeholder
                    json.dumps({"type": "placeholder_query", "id": "abcdefg", "data": "value2"}),
                ],
                [
                    # Validate Placeholder Information
                    Message(message_type_placeholder_type, "abcdefg", create_placeholder_description("value1", "Int")),
                    # Validate Progress Information
                    Message(message_type_runtime_progress, "abcdefg", create_runtime_progress_done()),
                    # Query Result Valid
                    Message(message_type_placeholder_value, "abcdefg", create_placeholder_value("value1", "Int", 1)),
                    # Query Result Invalid
                    Message(message_type_placeholder_value, "abcdefg", create_placeholder_value("value2", "", "")),
                ],
        ),
    ],
    ids=["query_valid_query_invalid"],
)
def test_should_execute_pipeline_return_valid_placeholder(
        initial_messages: list[str],
        initial_execution_message_wait: int,
        appended_messages: list[str],
        expected_responses: list[Message],
) -> None:
    # Initial execution
    mock_connection = MockWebsocketConnection(initial_messages)
<<<<<<< HEAD
    ws_main(mock_connection, safeds_runner.server.main.app_pipeline_manager)
=======
    ws_main(mock_connection, typing.cast(PipelineManager, safeds_runner.server.main.app_pipeline_manager))
>>>>>>> 87927dc8
    # Wait for at least enough messages to successfully execute pipeline
    mock_connection.wait_for_messages(initial_execution_message_wait)
    # Now send queries
    mock_connection.messages.extend(appended_messages)
<<<<<<< HEAD
    ws_main(mock_connection, safeds_runner.server.main.app_pipeline_manager)
=======
    ws_main(mock_connection, typing.cast(PipelineManager, safeds_runner.server.main.app_pipeline_manager))
>>>>>>> 87927dc8
    # And compare with expected responses
    while len(expected_responses) > 0:
        mock_connection.wait_for_messages(1)
        next_message = Message.from_dict(json.loads(mock_connection.received.pop(0)))
        assert next_message == expected_responses.pop(0)


@pytest.mark.skipif(
    sys.platform.startswith("win") and os.getenv("COVERAGE_RCFILE") is not None,
    reason=(
            "skipping multiprocessing tests on windows if coverage is enabled, as pytest "
            "causes Manager to hang, when using multiprocessing coverage"
    ),
)
@pytest.mark.parametrize(
    argnames="messages,expected_response",
    argvalues=[
        (
                [
                    json.dumps({
                        "type": "program",
                        "id": "123456789",
                        "data": {
                            "code": {
                                "": {
                                    "gen_b": (
                                            "import safeds_runner.codegen\n"
                                            "from a.stub import u\n"
                                            "from v.u.s.testing import add1\n"
                                            "\n"
                                            "def c():\n"
                                            "\ta1 = 1\n"
                                            "\ta2 = safeds_runner.codegen.eager_or(True, False)\n"
                                            "\tprint('test2')\n"
                                            "\tprint('new dynamic output')\n"
                                            "\tprint(f'Add1: {add1(1, 2)}')\n"
                                            "\treturn a1 + a2\n"
                                    ),
                                    "gen_b_c": "from gen_b import c\n\nif __name__ == '__main__':\n\tc()",
                                },
                                "a": {"stub": "def u():\n\treturn 1"},
                                "v.u.s": {
                                    "testing": "import a.stub;\n\ndef add1(v1, v2):\n\treturn v1 + v2 + a.stub.u()\n",
                                },
                            },
                            "main": {"modulepath": "", "module": "b", "pipeline": "c"},
                        },
                    }),
                ],
                Message(message_type_runtime_progress, "123456789", create_runtime_progress_done()),
        ),
        (
                # Query Result Invalid (no pipeline exists)
                [
                    json.dumps({"type": "invalid_message_type", "id": "unknown-code-id-never-generated", "data": ""}),
                    json.dumps({"type": "placeholder_query", "id": "unknown-code-id-never-generated", "data": "v"}),
                ],
                Message(
                    message_type_placeholder_value,
                    "unknown-code-id-never-generated",
                    create_placeholder_value("v", "", ""),
                ),
        ),
    ],
    ids=["progress_message_done", "invalid_message_invalid_placeholder_query"],
)
def test_should_successfully_execute_simple_flow(messages: list[str], expected_response: Message) -> None:
    mock_connection = MockWebsocketConnection(messages)
<<<<<<< HEAD
    ws_main(mock_connection, safeds_runner.server.main.app_pipeline_manager)
=======
    ws_main(mock_connection, typing.cast(PipelineManager, safeds_runner.server.main.app_pipeline_manager))
>>>>>>> 87927dc8
    mock_connection.wait_for_messages(1)
    query_result_invalid = Message.from_dict(json.loads(mock_connection.received.pop(0)))
    assert query_result_invalid == expected_response<|MERGE_RESOLUTION|>--- conflicted
+++ resolved
@@ -2,13 +2,8 @@
 import os
 import sys
 import threading
-import typing
 
 import pytest
-<<<<<<< HEAD
-
-=======
->>>>>>> 87927dc8
 import safeds_runner.server.main
 from safeds_runner.server.main import ws_main
 from safeds_runner.server.messages import (
@@ -21,12 +16,6 @@
     message_type_runtime_error,
     message_type_runtime_progress,
 )
-from safeds_runner.server.pipeline_manager import PipelineManager
-
-
-@pytest.fixture(scope="session", autouse=True)
-def _prepare_tests() -> None:
-    safeds_runner.server.main.app_pipeline_manager = PipelineManager()
 
 
 class MockWebsocketConnection:
@@ -177,11 +166,7 @@
 )
 def test_should_fail_message_validation(websocket_message: str, exception_message: str) -> None:
     mock_connection = MockWebsocketConnection([websocket_message])
-<<<<<<< HEAD
-    ws_main(mock_connection, safeds_runner.server.main.app_pipeline_manager)
-=======
-    ws_main(mock_connection, typing.cast(PipelineManager, safeds_runner.server.main.app_pipeline_manager))
->>>>>>> 87927dc8
+    ws_main(mock_connection, safeds_runner.server.main.app_pipeline_manager)
     assert str(mock_connection.close_message) == exception_message
 
 
@@ -223,11 +208,7 @@
         expected_response_runtime_error: Message,
 ) -> None:
     mock_connection = MockWebsocketConnection(messages)
-<<<<<<< HEAD
-    ws_main(mock_connection, safeds_runner.server.main.app_pipeline_manager)
-=======
-    ws_main(mock_connection, typing.cast(PipelineManager, safeds_runner.server.main.app_pipeline_manager))
->>>>>>> 87927dc8
+    ws_main(mock_connection, safeds_runner.server.main.app_pipeline_manager)
     mock_connection.wait_for_messages(1)
     exception_message = Message.from_dict(json.loads(mock_connection.received.pop(0)))
 
@@ -305,20 +286,12 @@
 ) -> None:
     # Initial execution
     mock_connection = MockWebsocketConnection(initial_messages)
-<<<<<<< HEAD
-    ws_main(mock_connection, safeds_runner.server.main.app_pipeline_manager)
-=======
-    ws_main(mock_connection, typing.cast(PipelineManager, safeds_runner.server.main.app_pipeline_manager))
->>>>>>> 87927dc8
+    ws_main(mock_connection, safeds_runner.server.main.app_pipeline_manager)
     # Wait for at least enough messages to successfully execute pipeline
     mock_connection.wait_for_messages(initial_execution_message_wait)
     # Now send queries
     mock_connection.messages.extend(appended_messages)
-<<<<<<< HEAD
-    ws_main(mock_connection, safeds_runner.server.main.app_pipeline_manager)
-=======
-    ws_main(mock_connection, typing.cast(PipelineManager, safeds_runner.server.main.app_pipeline_manager))
->>>>>>> 87927dc8
+    ws_main(mock_connection, safeds_runner.server.main.app_pipeline_manager)
     # And compare with expected responses
     while len(expected_responses) > 0:
         mock_connection.wait_for_messages(1)
@@ -387,11 +360,7 @@
 )
 def test_should_successfully_execute_simple_flow(messages: list[str], expected_response: Message) -> None:
     mock_connection = MockWebsocketConnection(messages)
-<<<<<<< HEAD
-    ws_main(mock_connection, safeds_runner.server.main.app_pipeline_manager)
-=======
-    ws_main(mock_connection, typing.cast(PipelineManager, safeds_runner.server.main.app_pipeline_manager))
->>>>>>> 87927dc8
+    ws_main(mock_connection, safeds_runner.server.main.app_pipeline_manager)
     mock_connection.wait_for_messages(1)
     query_result_invalid = Message.from_dict(json.loads(mock_connection.received.pop(0)))
     assert query_result_invalid == expected_response